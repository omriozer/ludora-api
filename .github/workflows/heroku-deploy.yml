name: Deploy to Heroku

on:
  push:
    branches:
      - main
  pull_request:
    branches:
      - main
    types:
      - closed
  workflow_dispatch:

jobs:
  deploy:
    name: Deploy API to Heroku
    runs-on: ubuntu-latest
    if: github.event_name == 'push' || (github.event_name == 'pull_request' && github.event.pull_request.merged == true) || github.event_name == 'workflow_dispatch'

    steps:
      - name: Checkout code
        uses: actions/checkout@v4
        with:
          fetch-depth: 0

      - name: Get commit message
        id: commit
        run: |
          COMMIT_MSG=$(git log -1 --pretty=format:"%s")
          echo "message<<EOF" >> $GITHUB_OUTPUT
          echo "$COMMIT_MSG" >> $GITHUB_OUTPUT
          echo "EOF" >> $GITHUB_OUTPUT

<<<<<<< HEAD
      # TODO: Fix Telegram bot configuration
      # - name: Notify deployment started
      #   uses: ./.github/actions/telegram-notify
      #   with:
      #     bot-token: ${{ secrets.TELEGRAM_BOT_TOKEN }}
      #     chat-id: ${{ secrets.TELEGRAM_CHAT_ID }}
      #     status: 'started'
      #     service: 'API (Heroku)'
      #     commit-message: ${{ steps.commit.outputs.message }}
=======
      - name: Notify deployment started
        uses: ./.github/actions/telegram-notify
        continue-on-error: true
        with:
          bot-token: ${{ secrets.TELEGRAM_BOT_TOKEN }}
          chat-id: ${{ secrets.TELEGRAM_CHAT_ID }}
          status: 'started'
          service: 'API (Heroku)'
          commit-message: ${{ steps.commit.outputs.message }}
>>>>>>> b8be59b9

      - name: Setup Node.js
        uses: actions/setup-node@v4
        with:
          node-version: '20'
          cache: 'npm'

      - name: Install Heroku CLI
        run: |
          curl https://cli-assets.heroku.com/install.sh | sh
          echo "Heroku CLI installed successfully"

      - name: Authenticate Heroku CLI
        run: |
          echo "${{ secrets.HEROKU_API_KEY }}" | heroku auth:token
          heroku auth:whoami
        env:
          HEROKU_API_KEY: ${{ secrets.HEROKU_API_KEY }}

      - name: Sync environment variables
        run: |
          echo "Syncing environment variables for production..."
          echo "🔧 Setting AWS credentials from GitHub Secrets..."
          heroku config:set \
            AWS_ACCESS_KEY_ID="${{ secrets.AWS_ACCESS_KEY_ID_PROD }}" \
            AWS_SECRET_ACCESS_KEY="${{ secrets.AWS_SECRET_ACCESS_KEY_PROD }}" \
            AWS_S3_BUCKET="ludora-files-prod" \
            --app ludora-api-prod
          echo "✅ AWS credentials synchronized!"
        env:
          HEROKU_API_KEY: ${{ secrets.HEROKU_API_KEY }}

      - name: Check for dependency changes
        id: deps-check
        run: |
          git diff HEAD~1 HEAD -- package.json package-lock.json > /dev/null 2>&1
          if [ $? -eq 0 ]; then
            echo "changes=true" >> $GITHUB_OUTPUT
          else
            echo "changes=false" >> $GITHUB_OUTPUT
          fi
        continue-on-error: true

      - name: Deploy to Heroku
        uses: akhileshns/heroku-deploy@v3.13.15
        with:
          heroku_api_key: ${{ secrets.HEROKU_API_KEY }}
          heroku_app_name: "ludora-api-prod"
          heroku_email: ${{ secrets.HEROKU_EMAIL }}
          usedocker: false
          dontautocreate: true
          branch: "main"

      - name: Wait for deployment
        run: |
          echo "Waiting for Heroku deployment to complete..."
          sleep 60

      - name: Run database migrations
        run: |
          echo "Running database migrations..."
          heroku run npm run migrate:prod --app ludora-api-prod
          echo "✅ Migrations completed successfully"
        env:
          HEROKU_API_KEY: ${{ secrets.HEROKU_API_KEY }}

      - name: Restart dynos
        run: |
          echo "Restarting Heroku dynos..."
          heroku ps:restart --app ludora-api-prod
          echo "✅ Dynos restarted successfully"
        env:
          HEROKU_API_KEY: ${{ secrets.HEROKU_API_KEY }}

      - name: Handle dependency changes
        if: steps.deps-check.outputs.changes == 'true'
        run: |
          echo "⚠️ Package.json changes detected - dependencies will be updated during Heroku build"
          echo "Heroku automatically installs dependencies based on package.json during build"

      - name: Health check
        run: |
          echo "Waiting for deployment to be ready..."
          sleep 60
          curl -f https://api.ludora.app/health || exit 1
          echo "✅ API deployment successful and healthy!"

      - name: Check dyno status
        run: |
          echo "Checking dyno status..."
          heroku ps --app ludora-api-prod
        env:
          HEROKU_API_KEY: ${{ secrets.HEROKU_API_KEY }}

      - name: Deployment summary
        run: |
          echo "🚀 Heroku deployment completed successfully!"
          echo "API URL: https://api.ludora.app"
          echo "Health Check: https://api.ludora.app/health"
          echo "Heroku Dashboard: https://dashboard.heroku.com/apps/ludora-api-prod"

<<<<<<< HEAD
      # TODO: Fix Telegram bot configuration
      # - name: Notify deployment success
      #   if: success()
      #   uses: ./.github/actions/telegram-notify
      #   with:
      #     bot-token: ${{ secrets.TELEGRAM_BOT_TOKEN }}
      #     chat-id: ${{ secrets.TELEGRAM_CHAT_ID }}
      #     status: 'success'
      #     service: 'API (Heroku)'
      #     commit-message: ${{ steps.commit.outputs.message }}
      #     details: |
      #       🌐 API URL: https://api.ludora.app
      #       ❤️ Health Check: https://api.ludora.app/health
      #       📊 Heroku Dashboard: https://dashboard.heroku.com/apps/ludora-api-prod

      # - name: Notify deployment failure
      #   if: failure()
      #   uses: ./.github/actions/telegram-notify
      #   with:
      #     bot-token: ${{ secrets.TELEGRAM_BOT_TOKEN }}
      #     chat-id: ${{ secrets.TELEGRAM_CHAT_ID }}
      #     status: 'failed'
      #     service: 'API (Heroku)'
      #     commit-message: ${{ steps.commit.outputs.message }}
      #     details: |
      #       ⚠️ שלב כושל: ${{ job.status }}
      #       🔍 בדוק את הלוגים לפרטים נוספים
=======
      - name: Notify deployment success
        if: success()
        uses: ./.github/actions/telegram-notify
        continue-on-error: true
        with:
          bot-token: ${{ secrets.TELEGRAM_BOT_TOKEN }}
          chat-id: ${{ secrets.TELEGRAM_CHAT_ID }}
          status: 'success'
          service: 'API (Heroku)'
          commit-message: ${{ steps.commit.outputs.message }}
          details: |
            🌐 API URL: https://api.ludora.app
            ❤️ Health Check: https://api.ludora.app/health
            📊 Heroku Dashboard: https://dashboard.heroku.com/apps/ludora-api-prod

      - name: Notify deployment failure
        if: failure()
        uses: ./.github/actions/telegram-notify
        continue-on-error: true
        with:
          bot-token: ${{ secrets.TELEGRAM_BOT_TOKEN }}
          chat-id: ${{ secrets.TELEGRAM_CHAT_ID }}
          status: 'failed'
          service: 'API (Heroku)'
          commit-message: ${{ steps.commit.outputs.message }}
          details: |
            ⚠️ שלב כושל: ${{ job.status }}
            🔍 בדוק את הלוגים לפרטים נוספים
>>>>>>> b8be59b9
<|MERGE_RESOLUTION|>--- conflicted
+++ resolved
@@ -31,17 +31,6 @@
           echo "$COMMIT_MSG" >> $GITHUB_OUTPUT
           echo "EOF" >> $GITHUB_OUTPUT
 
-<<<<<<< HEAD
-      # TODO: Fix Telegram bot configuration
-      # - name: Notify deployment started
-      #   uses: ./.github/actions/telegram-notify
-      #   with:
-      #     bot-token: ${{ secrets.TELEGRAM_BOT_TOKEN }}
-      #     chat-id: ${{ secrets.TELEGRAM_CHAT_ID }}
-      #     status: 'started'
-      #     service: 'API (Heroku)'
-      #     commit-message: ${{ steps.commit.outputs.message }}
-=======
       - name: Notify deployment started
         uses: ./.github/actions/telegram-notify
         continue-on-error: true
@@ -51,7 +40,6 @@
           status: 'started'
           service: 'API (Heroku)'
           commit-message: ${{ steps.commit.outputs.message }}
->>>>>>> b8be59b9
 
       - name: Setup Node.js
         uses: actions/setup-node@v4
@@ -153,35 +141,6 @@
           echo "Health Check: https://api.ludora.app/health"
           echo "Heroku Dashboard: https://dashboard.heroku.com/apps/ludora-api-prod"
 
-<<<<<<< HEAD
-      # TODO: Fix Telegram bot configuration
-      # - name: Notify deployment success
-      #   if: success()
-      #   uses: ./.github/actions/telegram-notify
-      #   with:
-      #     bot-token: ${{ secrets.TELEGRAM_BOT_TOKEN }}
-      #     chat-id: ${{ secrets.TELEGRAM_CHAT_ID }}
-      #     status: 'success'
-      #     service: 'API (Heroku)'
-      #     commit-message: ${{ steps.commit.outputs.message }}
-      #     details: |
-      #       🌐 API URL: https://api.ludora.app
-      #       ❤️ Health Check: https://api.ludora.app/health
-      #       📊 Heroku Dashboard: https://dashboard.heroku.com/apps/ludora-api-prod
-
-      # - name: Notify deployment failure
-      #   if: failure()
-      #   uses: ./.github/actions/telegram-notify
-      #   with:
-      #     bot-token: ${{ secrets.TELEGRAM_BOT_TOKEN }}
-      #     chat-id: ${{ secrets.TELEGRAM_CHAT_ID }}
-      #     status: 'failed'
-      #     service: 'API (Heroku)'
-      #     commit-message: ${{ steps.commit.outputs.message }}
-      #     details: |
-      #       ⚠️ שלב כושל: ${{ job.status }}
-      #       🔍 בדוק את הלוגים לפרטים נוספים
-=======
       - name: Notify deployment success
         if: success()
         uses: ./.github/actions/telegram-notify
@@ -209,5 +168,4 @@
           commit-message: ${{ steps.commit.outputs.message }}
           details: |
             ⚠️ שלב כושל: ${{ job.status }}
-            🔍 בדוק את הלוגים לפרטים נוספים
->>>>>>> b8be59b9
+            🔍 בדוק את הלוגים לפרטים נוספים